# The Blundering Savant AI Coding Agent

[![Build Status](https://github.com/cchalm/blundering-savant/actions/workflows/go.yml/badge.svg)](https://github.com/cchalm/blundering-savant/actions/workflows/go.yml)
[![Go Report Card](https://goreportcard.com/badge/github.com/cchalm/blundering-savant)](https://goreportcard.com/report/github.com/cchalm/blundering-savant)
[![License: MIT](https://img.shields.io/badge/License-MIT-yellow.svg)](https://opensource.org/licenses/MIT)

Blundering Savant is a generative AI coding agent that presents as a GitHub user. The agent receives instructions via
issues, reviews, and comments and proposes code changes by creating and updating pull requests.

Generative AI is fallible in ways similar to people. It makes typos, misinteprets requirements, overcomplicates, and
falls down rabbit holes. We already have tools to help fallible individuals code together: issues, pull requests,
and code reviews. Let's apply those same tools to collaborate with a new breed of intelligence.

## Prerequisites

Before using the bot with any deployment option, you'll need to set up the following:

1. **Create a Bot GitHub Account**:
    - Create a new GitHub user account for your bot
    - Do not use your main GitHub account, for the same reasons that you would not share a GitHub account with a coworker
    - Be transparent: in the account's bio, disclose that the account is a bot

2. **Generate Personal Access Token**[^1]:
    - Go to Settings → Developer settings → Personal access tokens → Tokens (classic)
    - Click "Generate new token"
    - Select scopes:
      - `repo` (Full control of private repositories)
      - `workflow` (If the bot should be allowed to modify `.github/workflows`)

3. **Add Bot as Collaborator**:
    - Navigate to your GitHub repository
    - Go to Settings → Collaborators
    - Click "Add people"
    - Search for your bot account and add it to the repository
    - Switch to your bot account to accept the invite

<<<<<<< HEAD
[^1]: There is currently no way to generate fine-grained access tokens for collaborator access to repositories owned by
individuals. When you give a classic Personal Access Token to the bot, you should assume that it will attempt to abuse
the broad permissions of that access token. As a repository owner, use collaborator permission settings and protected
branches to restrict the bot's permissions to only the minimum required to perform its intended functions.
=======
4. **Get Anthropic API Key**:
    - Sign up for an Anthropic account at https://console.anthropic.com
    - Generate an API key from the console
    - Ensure you have sufficient credits for API usage

[^1]: There is currently no way to generate fine-grained access tokens for collaborator access to repositories owned by individuals. When you give a classic Personal Access Token to the bot, you should assume from that point on that it can and will go rogue and attempt to abuse the broad permissions of that access token. As a repository owner, use collaborator permission settings and protected branches to restrict the bot's permissions to only the minimum required to perform its intended functions.

## Installation

### Option 1: GitHub Action (Recommended)

The easiest way to run the bot is as a GitHub Action that automatically responds to assigned issues and PR comments.

#### Setup Instructions

1. **Configure Repository Variables**:
   - Go to your repository → Settings → Secrets and variables → Actions → Variables tab
   - Add the following repository variables:
     - `BOT_USERNAME`: Your bot's GitHub username
     - `AUTHORIZED_USERNAME`: Your main GitHub username (who can trigger the bot)

2. **Configure Repository Secrets**:
   - Go to your repository → Settings → Secrets and variables → Actions → Secrets tab
   - Add the following repository secrets:
     - `BOT_GITHUB_TOKEN`: The Personal Access Token from your bot account
     - `ANTHROPIC_API_KEY`: Your Anthropic API key
>>>>>>> 3358e9c6

3. **Add the GitHub Action Workflow**:
   - Copy the [bot.yml workflow file](.github/workflows/bot.yml) from this repository to `.github/workflows/bot.yml` in your repository
   - The workflow file contains all the necessary configuration for running the bot automatically on issue assignments and PR updates

### Option 2: Pre-built Binary

**Advantages**: When run directly, the bot can handle tasks in multiple repositories. It also doesn't require any setup in the repositories to which the bot is contributing.

Download the latest release from the [releases page](https://github.com/cchalm/blundering-savant/releases) for your platform:

1. **Download and Install**:
```bash
# For Linux x64
wget https://github.com/cchalm/blundering-savant/releases/latest/download/blundering-savant-linux-amd64
chmod +x blundering-savant-linux-amd64
sudo mv blundering-savant-linux-amd64 /usr/local/bin/blundering-savant

# For macOS (Intel)
wget https://github.com/cchalm/blundering-savant/releases/latest/download/blundering-savant-darwin-amd64
chmod +x blundering-savant-darwin-amd64
sudo mv blundering-savant-darwin-amd64 /usr/local/bin/blundering-savant

# For macOS (Apple Silicon)
wget https://github.com/cchalm/blundering-savant/releases/latest/download/blundering-savant-darwin-arm64
chmod +x blundering-savant-darwin-arm64
sudo mv blundering-savant-darwin-arm64 /usr/local/bin/blundering-savant
```

2. **Set up environment variables**:
```bash
export SYSTEM_GITHUB_TOKEN=ghp_<your_github_token>
export BOT_GITHUB_TOKEN=ghp_<your_github_token>
export ANTHROPIC_API_KEY=sk-ant-<your-anthropic-api-key>
```

3. **Run the bot**:
```bash
# Process a specific issue
blundering-savant oneshot --repo owner/repository --issue 123

# Run in polling mode (continuously check for new issues)
# Use Ctrl-C to stop
blundering-savant poll --repo owner/repository
```

### Option 3: Install via Go

If you have Go installed, you can install directly from source:

```bash
go install github.com/cchalm/blundering-savant/app/blundering-savant@latest
```

Then set up environment variables and run as described in Option 2.

## Usage

1. **Assign Issues**: Assign GitHub issues to your bot's username
1. **Wait for PR**: The bot will analyze the issue and create a PR
1. **Review and Repeat**: Comment on the PR with any requested changes and wait for the bot to update the PR
1. **Merge**: Once satisfied, merge the PR (the bot cannot merge PRs)

## Contributing

Interested in contributing to the project? See our [Contributing Guide](CONTRIBUTING.md) for development setup instructions, coding standards, and how to submit changes.

## Configuration Options

| Variable | Description | Default |
|----------|-------------|---------|
| `CHECK_INTERVAL` | How often to check for new issues and comments on GitHub | 5m |
| `LOG_LEVEL` | Logging verbosity | info |
| `RESUMABLE_CONVERSATIONS_DIR` | Directory in which to store interrupted conversation histories for later resumption | &lt;none&gt; |

## Best Practices

1. **Detailed Instructions**: The bot will get creative. If you want something specific, be specific
1. **Review Carefully**: Always review generated code before merging
1. **Style Guides**: Make implicit coding standards explicit with style guides

## Limitations

- The bot can only create one PR per issue
- The bot cannot create new issues
- The bot cannot approve or merge its own PRs, by design
- The bot's speed is constrained primarily by generative AI API rate limits
- Issue descriptions must be detailed
  - Current AI models avoid asking clarifying questions and prefer to guess<|MERGE_RESOLUTION|>--- conflicted
+++ resolved
@@ -34,18 +34,12 @@
     - Search for your bot account and add it to the repository
     - Switch to your bot account to accept the invite
 
-<<<<<<< HEAD
-[^1]: There is currently no way to generate fine-grained access tokens for collaborator access to repositories owned by
-individuals. When you give a classic Personal Access Token to the bot, you should assume that it will attempt to abuse
-the broad permissions of that access token. As a repository owner, use collaborator permission settings and protected
-branches to restrict the bot's permissions to only the minimum required to perform its intended functions.
-=======
 4. **Get Anthropic API Key**:
     - Sign up for an Anthropic account at https://console.anthropic.com
     - Generate an API key from the console
     - Ensure you have sufficient credits for API usage
 
-[^1]: There is currently no way to generate fine-grained access tokens for collaborator access to repositories owned by individuals. When you give a classic Personal Access Token to the bot, you should assume from that point on that it can and will go rogue and attempt to abuse the broad permissions of that access token. As a repository owner, use collaborator permission settings and protected branches to restrict the bot's permissions to only the minimum required to perform its intended functions.
+[^1]: There is currently no way to generate fine-grained access tokens for collaborator access to repositories owned by individuals. When you give a classic Personal Access Token to the bot, you should assume that it will attempt to abuse the broad permissions of that access token. As a repository owner, use collaborator permission settings and protected branches to restrict the bot's permissions to only the minimum required to perform its intended functions.
 
 ## Installation
 
@@ -66,7 +60,6 @@
    - Add the following repository secrets:
      - `BOT_GITHUB_TOKEN`: The Personal Access Token from your bot account
      - `ANTHROPIC_API_KEY`: Your Anthropic API key
->>>>>>> 3358e9c6
 
 3. **Add the GitHub Action Workflow**:
    - Copy the [bot.yml workflow file](.github/workflows/bot.yml) from this repository to `.github/workflows/bot.yml` in your repository
