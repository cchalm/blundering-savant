package bot

import (
	"context"
	"encoding/json"
	"fmt"
	"testing"

	"github.com/anthropics/anthropic-sdk-go"
	anthropt "github.com/anthropics/anthropic-sdk-go/option"
	"github.com/cchalm/blundering-savant/internal/ai"
	"github.com/stretchr/testify/require"
)

var (
	summary = anthropic.NewTextBlock("this is a summary")
)

func TestSummarize_Basic(t *testing.T) {
	turns := []ai.ConversationTurn{
		turn(t, 1),
		turn(t, 2),
		turn(t, 3),
		turn(t, 4),
		turn(t, 5),
		turn(t, 6),
		turn(t, 7),
		turn(t, 8),
		turn(t, 9),
		turn(t, 10),
	}

	keepFirst := 2
	keepLast := 3

	expectedSummarizedTurns := []ai.ConversationTurn{
		turn(t, 1),
		turn(t, 2),
		{
			Instructions: []anthropic.ContentBlockParamUnion{repeatSummaryRequest},
			Response:     newAnthropicResponse(t, summary),
		},
		{
			Instructions: []anthropic.ContentBlockParamUnion{resumeFromSummaryRequest},
			Response:     turn(t, 7).Response,
		},
		turn(t, 8),
		turn(t, 9),
		turn(t, 10),
	}

	testSummarize(t, turns, keepFirst, keepLast, expectedSummarizedTurns)
}

func TestSummarize_KeepNone(t *testing.T) {
	turns := []ai.ConversationTurn{
		turn(t, 1),
		turn(t, 2),
		turn(t, 3),
		turn(t, 4),
		turn(t, 5),
		turn(t, 6),
		turn(t, 7),
		turn(t, 8),
		turn(t, 9),
		turn(t, 10),
	}

	keepFirst := 0
	keepLast := 0

	expectedSummarizedTurns := []ai.ConversationTurn{
		{
			Instructions: []anthropic.ContentBlockParamUnion{repeatSummaryRequest},
			Response:     newAnthropicResponse(t, summary),
		},
		{
			Instructions: []anthropic.ContentBlockParamUnion{resumeFromSummaryRequest},
			Response:     turn(t, 10).Response,
		},
	}

	testSummarize(t, turns, keepFirst, keepLast, expectedSummarizedTurns)
}

func TestSummarize_KeepAllButTwo(t *testing.T) {
	turns := []ai.ConversationTurn{
		turn(t, 1),
		turn(t, 2),
		turn(t, 3),
		turn(t, 4),
		turn(t, 5),
		turn(t, 6),
		turn(t, 7),
		turn(t, 8),
		turn(t, 9),
		turn(t, 10),
	}

	keepFirst := 6
	keepLast := 2

	expectedSummarizedTurns := []ai.ConversationTurn{
		turn(t, 1),
		turn(t, 2),
		turn(t, 3),
		turn(t, 4),
		turn(t, 5),
		turn(t, 6),
		{
			Instructions: []anthropic.ContentBlockParamUnion{repeatSummaryRequest},
			Response:     newAnthropicResponse(t, summary),
		},
		{
			Instructions: []anthropic.ContentBlockParamUnion{resumeFromSummaryRequest},
			Response:     turn(t, 8).Response,
		},
		turn(t, 9),
		turn(t, 10),
	}

	testSummarize(t, turns, keepFirst, keepLast, expectedSummarizedTurns)
}

func TestSummarize_KeepAllButOne(t *testing.T) {
	turns := []ai.ConversationTurn{
		turn(t, 1),
		turn(t, 2),
		turn(t, 3),
		turn(t, 4),
		turn(t, 5),
		turn(t, 6),
		turn(t, 7),
		turn(t, 8),
		turn(t, 9),
		turn(t, 10),
	}

	keepFirst := 4
	keepLast := 5

	// Expect summarization to be silently skipped
	expectedSummarizedTurns := turns

	testSummarize(t, turns, keepFirst, keepLast, expectedSummarizedTurns)
}

func TestSummarize_NotEnoughTurns(t *testing.T) {
	turns := []ai.ConversationTurn{
		turn(t, 1),
		turn(t, 2),
		turn(t, 3),
		turn(t, 4),
		turn(t, 5),
		turn(t, 6),
		turn(t, 7),
	}

	keepFirst := 2
	keepLast := 10

	// Expect summarization to be silently skipped
	expectedSummarizedTurns := turns

	testSummarize(t, turns, keepFirst, keepLast, expectedSummarizedTurns)
}

func testSummarize(
	t *testing.T,
	originalTurns []ai.ConversationTurn,
	keepFirst int,
	keepLast int,
	expectedTurns []ai.ConversationTurn,
) {
	t.Helper()

	sender := senderStub{
		response: newAnthropicResponse(t, summary),
	}
	history := ai.ConversationHistory{
		SystemPrompt: "some system prompt",
		Turns:        originalTurns,
	}
	model := anthropic.ModelClaudeSonnet4_5
	var maxTokens int64 = 10000
	tools := []anthropic.ToolParam{}

	conversation, err := ai.ResumeConversation(sender, history, model, maxTokens, tools)
	require.NoError(t, err)

	ctx := context.Background()
	err = summarize(ctx, conversation, keepFirst, keepLast)
	require.NoError(t, err)
<<<<<<< HEAD
=======
	for _, turn := range conversation.Turns {
		for _, block := range turn.Instructions {
			fmt.Printf("User: %s\n", block.OfText.Text)
		}
		for _, block := range turn.Response.Content {
			fmt.Printf("Asst: %s\n", block.Text)
		}
	}
>>>>>>> 40bb8b5e
	require.Equal(t, expectedTurns, conversation.Turns)
}

type senderStub struct {
	response *anthropic.Message
}

func (ss senderStub) SendMessage(_ context.Context, _ anthropic.MessageNewParams, _ ...anthropt.RequestOption) (*anthropic.Message, error) {
	return ss.response, nil
}

// turn creates a conversation turn with fake, hard-coded content
func turn(t *testing.T, n int) ai.ConversationTurn {
	return ai.ConversationTurn{
		Instructions: []anthropic.ContentBlockParamUnion{anthropic.NewTextBlock(fmt.Sprintf("user message %d", n))},
		Response:     newAnthropicResponse(t, anthropic.NewTextBlock(fmt.Sprintf("response %d", n))),
	}
}

// newAnthropicResponse creates an *anthropic.Message, which is difficult to create otherwise because the SDK only
// intends users to get one by deserializing an API response. newAnthropicResponse is only intended to be used for
// testing; it serializes and deserializes JSON, so it's fairly expensive
func newAnthropicResponse(t *testing.T, content ...anthropic.ContentBlockParamUnion) *anthropic.Message {
	t.Helper()

	requireNoError := func(err error) {
		if t != nil {
			require.NoError(t, err)
		} else if err != nil {
			panic(err)
		}
	}

	messageParam := anthropic.NewAssistantMessage(content...)

	paramJSON, err := json.Marshal(messageParam)
	requireNoError(err)

	var msg anthropic.Message
	err = json.Unmarshal(paramJSON, &msg)
	requireNoError(err)

	return &msg
}<|MERGE_RESOLUTION|>--- conflicted
+++ resolved
@@ -191,17 +191,6 @@
 	ctx := context.Background()
 	err = summarize(ctx, conversation, keepFirst, keepLast)
 	require.NoError(t, err)
-<<<<<<< HEAD
-=======
-	for _, turn := range conversation.Turns {
-		for _, block := range turn.Instructions {
-			fmt.Printf("User: %s\n", block.OfText.Text)
-		}
-		for _, block := range turn.Response.Content {
-			fmt.Printf("Asst: %s\n", block.Text)
-		}
-	}
->>>>>>> 40bb8b5e
 	require.Equal(t, expectedTurns, conversation.Turns)
 }
 
