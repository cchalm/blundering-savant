--- conflicted
+++ resolved
@@ -9,7 +9,6 @@
 	"os"
 	"slices"
 	"strings"
-	"sync"
 	"time"
 
 	"github.com/anthropics/anthropic-sdk-go"
@@ -18,63 +17,6 @@
 	"github.com/joho/godotenv"
 	"golang.org/x/oauth2"
 )
-
-<<<<<<< HEAD
-// TimestampCache provides an interface for caching issue/PR timestamps
-type TimestampCache interface {
-	// GetTimestamps returns the last known timestamps for an issue and its associated PR
-	GetTimestamps(owner, repo string, issueNumber int) (issueUpdatedAt, prUpdatedAt *time.Time, found bool)
-
-	// SetTimestamps stores the timestamps for an issue and its associated PR
-	SetTimestamps(owner, repo string, issueNumber int, issueUpdatedAt, prUpdatedAt *time.Time)
-}
-
-// MemoryTimestampCache implements TimestampCache using in-memory storage
-type MemoryTimestampCache struct {
-	mu    sync.RWMutex
-	cache map[string]TimestampEntry
-}
-
-// TimestampEntry holds the cached timestamp information
-type TimestampEntry struct {
-	IssueUpdatedAt *time.Time
-	PRUpdatedAt    *time.Time
-}
-
-// NewMemoryTimestampCache creates a new in-memory timestamp cache
-func NewMemoryTimestampCache() *MemoryTimestampCache {
-	return &MemoryTimestampCache{
-		cache: make(map[string]TimestampEntry),
-	}
-}
-
-// GetTimestamps returns the cached timestamps for an issue and its PR
-func (c *MemoryTimestampCache) GetTimestamps(owner, repo string, issueNumber int) (issueUpdatedAt, prUpdatedAt *time.Time, found bool) {
-	c.mu.RLock()
-	defer c.mu.RUnlock()
-
-	key := fmt.Sprintf("%s/%s/%d", owner, repo, issueNumber)
-	entry, exists := c.cache[key]
-	if !exists {
-		return nil, nil, false
-	}
-
-	return entry.IssueUpdatedAt, entry.PRUpdatedAt, true
-}
-
-// SetTimestamps stores the timestamps for an issue and its PR
-func (c *MemoryTimestampCache) SetTimestamps(owner, repo string, issueNumber int, issueUpdatedAt, prUpdatedAt *time.Time) {
-	c.mu.Lock()
-	defer c.mu.Unlock()
-
-	key := fmt.Sprintf("%s/%s/%d", owner, repo, issueNumber)
-	c.cache[key] = TimestampEntry{
-		IssueUpdatedAt: issueUpdatedAt,
-		PRUpdatedAt:    prUpdatedAt,
-	}
-}
-=======
->>>>>>> 18d05787
 
 // Config holds the configuration for the virtual developer
 type Config struct {
@@ -312,13 +254,8 @@
 	if issue.UpdatedAt == nil {
 		return false, fmt.Errorf("issue updated_at is nil")
 	}
-<<<<<<< HEAD
-
-	if cachedIssueUpdatedAt == nil || !currentIssue.UpdatedAt.Time.Equal(*cachedIssueUpdatedAt) {
-=======
-	
-	if cachedIssueUpdatedAt == nil || !issue.UpdatedAt.Equal(*cachedIssueUpdatedAt) {
->>>>>>> 18d05787
+
+	if cachedIssueUpdatedAt == nil || !issue.UpdatedAt.Time.Equal(*cachedIssueUpdatedAt) {
 		// Issue timestamp changed, need to process
 		return false, nil
 	}
