package main

import (
	"fmt"
	"testing"

	"github.com/google/go-github/v72/github"
	"github.com/stretchr/testify/require"
)

func TestBuildPrompt_BasicTemplate(t *testing.T) {
	// Create a minimal task for testing
	tsk := task{
		Repository: &github.Repository{
			FullName: github.Ptr("owner/repo"),
		},
		Issue: githubIssue{
			number: 123,
			title:  "Test Issue",
			body:   "This is a test issue description",
		},
		CodebaseInfo: &CodebaseInfo{
			MainLanguage: "Go",
		},
	}

	promptPtr, err := BuildPrompt(tsk)
	require.NoError(t, err)
	prompt := *promptPtr

<<<<<<< HEAD
	// Verify the template was executed and contains expected task-specific content
=======
	// Verify the template was executed and contains expected content
	// Repository-specific content should NOT be in task-specific prompt
	require.NotContains(t, prompt, "Repository: owner/repo")
	require.NotContains(t, prompt, "Main Language: Go")
>>>>>>> 85ad2e02
	require.Contains(t, prompt, "Issue #123: Test Issue")
	require.Contains(t, prompt, "This is a test issue description")
	require.Contains(t, prompt, "## Your Task")
	
	// Repository-specific content should NOT be in the prompt anymore
	require.NotContains(t, prompt, "Repository: owner/repo")
	require.NotContains(t, prompt, "Main Language: Go")
}

func TestBuildPrompt_WithPullRequest(t *testing.T) {
	tsk := task{
		Repository: &github.Repository{
			FullName: github.Ptr("owner/repo"),
		},
		Issue: githubIssue{
			number: 123,
			title:  "Test Issue",
			body:   "This is a test issue description",
		},
		PullRequest: &githubPullRequest{
			number: 456,
		},
		CodebaseInfo: &CodebaseInfo{
			MainLanguage: "Go",
		},
	}

	promptPtr, err := BuildPrompt(tsk)
	require.NoError(t, err)
	prompt := *promptPtr

	require.Contains(t, prompt, "Pull Request #456 is open for this issue")
}

func TestBuildPrompt_WithStyleGuide(t *testing.T) {
	tsk := task{
		Repository: &github.Repository{
			FullName: github.Ptr("owner/repo"),
		},
		Issue: githubIssue{
			number: 123,
			title:  "Test Issue",
			body:   "Test description",
		},
		StyleGuide: &StyleGuide{
			Guides: map[string]string{
				"style_guide.md": "Use tabs for indentation",
			},
		},
		CodebaseInfo: &CodebaseInfo{
			MainLanguage: "Go",
		},
	}

	promptPtr, err := BuildPrompt(tsk)
	require.NoError(t, err)
	prompt := *promptPtr

<<<<<<< HEAD
	// Style guides should NOT be in the task-specific prompt
=======
	// Style guides should NOT be in task-specific prompt
>>>>>>> 85ad2e02
	require.NotContains(t, prompt, "## Style Guides")
	require.NotContains(t, prompt, "style_guide.md")
	require.NotContains(t, prompt, "Use tabs for indentation")
}

func TestBuildPrompt_WithFileTree(t *testing.T) {
	tsk := task{
		Repository: &github.Repository{
			FullName: github.Ptr("owner/repo"),
		},
		Issue: githubIssue{
			number: 123,
			title:  "Test Issue",
			body:   "Test description",
		},
		CodebaseInfo: &CodebaseInfo{
			MainLanguage: "Go",
			FileTree:     []string{"main.go", "README.md", "go.mod"},
		},
	}

	promptPtr, err := BuildPrompt(tsk)
	require.NoError(t, err)
	prompt := *promptPtr

<<<<<<< HEAD
	// File tree should NOT be in the task-specific prompt
=======
	// File tree should NOT be in task-specific prompt
>>>>>>> 85ad2e02
	require.NotContains(t, prompt, "## Repository structure")
	require.NotContains(t, prompt, "- `main.go`")
	require.NotContains(t, prompt, "- `README.md`")
	require.NotContains(t, prompt, "- `go.mod`")
}

func TestBuildPrompt_WithCommentsRequiringResponses(t *testing.T) {
	tsk := task{
		Repository: &github.Repository{
			FullName: github.Ptr("owner/repo"),
		},
		Issue: githubIssue{
			number: 123,
			title:  "Test Issue",
			body:   "Test description",
		},
		CodebaseInfo: &CodebaseInfo{
			MainLanguage: "Go",
		},
		IssueCommentsRequiringResponses: []*github.IssueComment{
			{ID: github.Ptr(int64(1001))},
			{ID: github.Ptr(int64(1002))},
		},
		PRCommentsRequiringResponses: []*github.IssueComment{
			{ID: github.Ptr(int64(2001))},
		},
	}

	promptPtr, err := BuildPrompt(tsk)
	require.NoError(t, err)
	prompt := *promptPtr

	require.Contains(t, prompt, "Issue comments requiring responses: 1001, 1002")
	require.Contains(t, prompt, "PR comments requiring responses: 2001")
}

func TestBuildRepositoryTemplateData_TruncatesLongFileTree(t *testing.T) {
	// Create a file tree with more than 1000 files
	count := 1015
	fileTree := make([]string, count)
	for i := range count {
		fileTree[i] = fmt.Sprintf("file%d.go", i)
	}

	tsk := task{
		CodebaseInfo: &CodebaseInfo{
			FileTree: fileTree,
		},
	}

	data := buildRepositoryTemplateData(tsk)

	require.Len(t, data.FileTree, 1000)
	require.Equal(t, data.FileTreeTruncatedCount, 15)
}

func TestBuildRepositoryTemplateData_DoesNotTruncateShortFileTree(t *testing.T) {
	fileTree := []string{"file1.go", "file2.go", "file3.go"}

	tsk := task{
		CodebaseInfo: &CodebaseInfo{
			FileTree: fileTree,
		},
	}

	data := buildRepositoryTemplateData(tsk)

	require.Len(t, data.FileTree, 3)
	require.Equal(t, data.FileTreeTruncatedCount, 0)
}

func TestBuildRepositoryInfo_BasicTemplate(t *testing.T) {
<<<<<<< HEAD
=======
	// Create a comprehensive task for testing
>>>>>>> 85ad2e02
	tsk := task{
		Repository: &github.Repository{
			FullName: github.Ptr("owner/repo"),
		},
		CodebaseInfo: &CodebaseInfo{
			MainLanguage:  "Go",
<<<<<<< HEAD
			FileTree:      []string{"main.go", "README.md", "go.mod"},
			ReadmeContent: "# Test Project\n\nThis is a test project.",
=======
			ReadmeContent: "This is a test README",
			FileTree:      []string{"main.go", "README.md", "go.mod"},
>>>>>>> 85ad2e02
		},
		StyleGuide: &StyleGuide{
			Guides: map[string]string{
				"STYLE_GUIDE.md": "Use tabs for indentation",
			},
		},
	}

<<<<<<< HEAD
	repositoryInfoPtr, err := BuildRepositoryInfo(tsk)
=======
	repoInfoPtr, err := BuildRepositoryInfo(tsk)
	require.NoError(t, err)
	repoInfo := *repoInfoPtr

	// Verify repository-specific content is included
	require.Contains(t, repoInfo, "Repository: owner/repo")
	require.Contains(t, repoInfo, "Main Language: Go")
	require.Contains(t, repoInfo, "## Style Guides")
	require.Contains(t, repoInfo, "STYLE_GUIDE.md")
	require.Contains(t, repoInfo, "Use tabs for indentation")
	require.Contains(t, repoInfo, "## README excerpt")
	require.Contains(t, repoInfo, "This is a test README")
	require.Contains(t, repoInfo, "## Repository structure")
	require.Contains(t, repoInfo, "- `main.go`")
	require.Contains(t, repoInfo, "- `README.md`")
	require.Contains(t, repoInfo, "- `go.mod`")
}

func TestBuildSystemTemplate(t *testing.T) {
	s, err := BuildSystemPrompt("Steve", "steve-the-dude")
>>>>>>> 85ad2e02
	require.NoError(t, err)
	repositoryInfo := *repositoryInfoPtr

	// Verify the template was executed and contains expected content
	require.Contains(t, repositoryInfo, "Repository: owner/repo")
	require.Contains(t, repositoryInfo, "Main Language: Go")
	require.Contains(t, repositoryInfo, "## Style Guides")
	require.Contains(t, repositoryInfo, "STYLE_GUIDE.md")
	require.Contains(t, repositoryInfo, "Use tabs for indentation")
	require.Contains(t, repositoryInfo, "## README excerpt")
	require.Contains(t, repositoryInfo, "# Test Project")
	require.Contains(t, repositoryInfo, "## Repository structure")
	require.Contains(t, repositoryInfo, "- `main.go`")
	require.Contains(t, repositoryInfo, "- `README.md`")
	require.Contains(t, repositoryInfo, "- `go.mod`")
}<|MERGE_RESOLUTION|>--- conflicted
+++ resolved
@@ -28,18 +28,11 @@
 	require.NoError(t, err)
 	prompt := *promptPtr
 
-<<<<<<< HEAD
 	// Verify the template was executed and contains expected task-specific content
-=======
-	// Verify the template was executed and contains expected content
-	// Repository-specific content should NOT be in task-specific prompt
-	require.NotContains(t, prompt, "Repository: owner/repo")
-	require.NotContains(t, prompt, "Main Language: Go")
->>>>>>> 85ad2e02
 	require.Contains(t, prompt, "Issue #123: Test Issue")
 	require.Contains(t, prompt, "This is a test issue description")
 	require.Contains(t, prompt, "## Your Task")
-	
+
 	// Repository-specific content should NOT be in the prompt anymore
 	require.NotContains(t, prompt, "Repository: owner/repo")
 	require.NotContains(t, prompt, "Main Language: Go")
@@ -94,11 +87,7 @@
 	require.NoError(t, err)
 	prompt := *promptPtr
 
-<<<<<<< HEAD
 	// Style guides should NOT be in the task-specific prompt
-=======
-	// Style guides should NOT be in task-specific prompt
->>>>>>> 85ad2e02
 	require.NotContains(t, prompt, "## Style Guides")
 	require.NotContains(t, prompt, "style_guide.md")
 	require.NotContains(t, prompt, "Use tabs for indentation")
@@ -124,11 +113,7 @@
 	require.NoError(t, err)
 	prompt := *promptPtr
 
-<<<<<<< HEAD
 	// File tree should NOT be in the task-specific prompt
-=======
-	// File tree should NOT be in task-specific prompt
->>>>>>> 85ad2e02
 	require.NotContains(t, prompt, "## Repository structure")
 	require.NotContains(t, prompt, "- `main.go`")
 	require.NotContains(t, prompt, "- `README.md`")
@@ -201,23 +186,14 @@
 }
 
 func TestBuildRepositoryInfo_BasicTemplate(t *testing.T) {
-<<<<<<< HEAD
-=======
-	// Create a comprehensive task for testing
->>>>>>> 85ad2e02
 	tsk := task{
 		Repository: &github.Repository{
 			FullName: github.Ptr("owner/repo"),
 		},
 		CodebaseInfo: &CodebaseInfo{
 			MainLanguage:  "Go",
-<<<<<<< HEAD
 			FileTree:      []string{"main.go", "README.md", "go.mod"},
 			ReadmeContent: "# Test Project\n\nThis is a test project.",
-=======
-			ReadmeContent: "This is a test README",
-			FileTree:      []string{"main.go", "README.md", "go.mod"},
->>>>>>> 85ad2e02
 		},
 		StyleGuide: &StyleGuide{
 			Guides: map[string]string{
@@ -226,30 +202,7 @@
 		},
 	}
 
-<<<<<<< HEAD
 	repositoryInfoPtr, err := BuildRepositoryInfo(tsk)
-=======
-	repoInfoPtr, err := BuildRepositoryInfo(tsk)
-	require.NoError(t, err)
-	repoInfo := *repoInfoPtr
-
-	// Verify repository-specific content is included
-	require.Contains(t, repoInfo, "Repository: owner/repo")
-	require.Contains(t, repoInfo, "Main Language: Go")
-	require.Contains(t, repoInfo, "## Style Guides")
-	require.Contains(t, repoInfo, "STYLE_GUIDE.md")
-	require.Contains(t, repoInfo, "Use tabs for indentation")
-	require.Contains(t, repoInfo, "## README excerpt")
-	require.Contains(t, repoInfo, "This is a test README")
-	require.Contains(t, repoInfo, "## Repository structure")
-	require.Contains(t, repoInfo, "- `main.go`")
-	require.Contains(t, repoInfo, "- `README.md`")
-	require.Contains(t, repoInfo, "- `go.mod`")
-}
-
-func TestBuildSystemTemplate(t *testing.T) {
-	s, err := BuildSystemPrompt("Steve", "steve-the-dude")
->>>>>>> 85ad2e02
 	require.NoError(t, err)
 	repositoryInfo := *repositoryInfoPtr
 
