package main

import (
	"bytes"
	"context"
	"encoding/json"
	"fmt"
	"io"
	"log"
	"net/http"
	"os"
	"strconv"
	"time"

	"github.com/anthropics/anthropic-sdk-go"
)

type ClaudeConversation struct {
	client anthropic.Client

	model        anthropic.Model
	systemPrompt string
	tools        []anthropic.ToolParam
	messages     []conversationTurn

	maxTokens            int64 // Maximum number of output tokens per response
	autoCacheThreshold   int64 // Number of input tokens after which we automatically set a cache point
	cachePointsRemaining int   // Number of cache points remaining in this conversation
}

// conversationTurn is a pair of messages: a user message, and an optional assistant response
type conversationTurn struct {
	UserMessage anthropic.MessageParam
	Response    *anthropic.Message // May be nil
}

func NewClaudeConversation(
	anthropicClient anthropic.Client,
	model anthropic.Model,
	maxTokens int64,
	tools []anthropic.ToolParam,
	systemPrompt string,
) *ClaudeConversation {

	return &ClaudeConversation{
		client: anthropicClient,

		model:        model,
		systemPrompt: systemPrompt,
		tools:        tools,

		maxTokens:            maxTokens,
		autoCacheThreshold:   10000,
		cachePointsRemaining: 4,
	}
}

func ResumeClaudeConversation(
	anthropicClient anthropic.Client,
	history conversationHistory,
	model anthropic.Model,
	maxTokens int64,
	tools []anthropic.ToolParam,
) (*ClaudeConversation, error) {
	c := &ClaudeConversation{
		client: anthropicClient,

		model:        model,
		systemPrompt: history.SystemPrompt,
		tools:        tools,
		messages:     history.Messages,

		maxTokens:            maxTokens,
		autoCacheThreshold:   10000,
		cachePointsRemaining: 4,
	}
	return c, nil
}

// SendMessage sends a user message with the given content and returns Claude's response
func (cc *ClaudeConversation) SendMessage(ctx context.Context, messageContent ...anthropic.ContentBlockParamUnion) (*anthropic.Message, error) {
	return cc.sendMessage(ctx, false, messageContent...)
}

// SendMessage creates a user message with the given content, sets a cache point on that message, sends it, and returns
// Claude's response
func (cc *ClaudeConversation) SendMessageAndSetCachePoint(ctx context.Context, messageContent ...anthropic.ContentBlockParamUnion) (*anthropic.Message, error) {
	return cc.sendMessage(ctx, true, messageContent...)
}

// sendMessage is the internal implementation with a boolean parameter to specify caching
func (cc *ClaudeConversation) sendMessage(ctx context.Context, setCachePoint bool, messageContent ...anthropic.ContentBlockParamUnion) (*anthropic.Message, error) {
	if setCachePoint {
		if cc.cachePointsRemaining == 0 {
			log.Printf("Warning: cannot set cache point, no remaining cache points")
		} else {
			err := setCachePointOnLastApplicableBlockInContent(messageContent)
			if err != nil {
				log.Printf("Warning: failed to set cache point: %s", err)
			} else {
				cc.cachePointsRemaining--
			}
		}
	}

	cc.messages = append(cc.messages, conversationTurn{
		UserMessage: anthropic.NewUserMessage(messageContent...),
	})

	messageParams := []anthropic.MessageParam{}
	for _, turn := range cc.messages {
		messageParams = append(messageParams, turn.UserMessage)
		if turn.Response != nil {
			messageParams = append(messageParams, turn.Response.ToParam())
		}
	}

	params := anthropic.MessageNewParams{
		Model:     cc.model,
		MaxTokens: cc.maxTokens,
		System: []anthropic.TextBlockParam{
			{
				Text: cc.systemPrompt,
				// Always cache the system prompt, which will be the same for each iteration of this conversation _and_
				// will be the same for other conversations by this bot
				// Actually, currently the system prompt is relatively small, so let's save the cache points for later
				// CacheControl: anthropic.NewCacheControlEphemeralParam(),
			},
		},
		Messages: messageParams,
	}

	toolParams := []anthropic.ToolUnionParam{}
	for _, tool := range cc.tools {
		toolParams = append(toolParams, anthropic.ToolUnionParam{
			OfTool: &tool,
		})
	}
	params.Tools = toolParams

	stream := cc.client.Messages.NewStreaming(ctx, params)
	response := anthropic.Message{}
	for stream.Next() {
		event := stream.Current()
		err := response.Accumulate(event)
		if err != nil {
			return nil, fmt.Errorf("failed to accumulate response content stream: %w", err)
		}
	}
	if stream.Err() != nil {
		return nil, fmt.Errorf("failed to stream response: %w", stream.Err())
	}
	if response.StopReason == "" {
		b, err := json.Marshal(response)
		if err != nil {
			log.Printf("error while marshalling corrupt message for inspection: %v", err)
		}
		return nil, fmt.Errorf("malformed message: %v", string(b))
	}

	log.Printf("Token usage - Input: %d, Cache create: %d, Cache read: %d",
		response.Usage.InputTokens,
		response.Usage.CacheCreationInputTokens,
		response.Usage.CacheReadInputTokens,
	)

	if (response.Usage.InputTokens > cc.autoCacheThreshold) && cc.cachePointsRemaining != 0 {
		log.Println("Auto-caching")
		// Set the cache point on the last user message rather than the assistant response, since we don't know if there
		// will be text blocks in the response
		lastTurn := cc.messages[len(cc.messages)-1]
		err := setCachePointOnLastApplicableBlockInContent(lastTurn.UserMessage.Content)
		if err != nil {
			log.Printf("Warning: failed to set cache point: %s", err)
		} else {
			cc.cachePointsRemaining--
		}
	}

	// Record the repsonse
	cc.messages[len(cc.messages)-1].Response = &response

	// TODO remove this
<<<<<<< HEAD
	b, err := json.Marshal(append(messageParams, response.ToParam()))
	if err == nil {
		err = os.WriteFile("conversation.json", b, 0666)
		if err != nil {
			log.Printf("Warning: failed to write debug conversation file: %v", err)
		}
=======
	if b, err := json.Marshal(append(messageParams, response.ToParam())); err != nil {
		log.Printf("Warning: failed to marshal conversation for inspection: %v", err)
	} else if err := os.WriteFile("logs/conversation.json", b, 0666); err != nil {
		log.Printf("Warning: failed to write conversation to file for debugging: %v", err)
>>>>>>> 3032a8e3
	}

	return &response, nil
}

func setCachePointOnLastApplicableBlockInContent(content []anthropic.ContentBlockParamUnion) error {
	for i := len(content) - 1; i >= 0; i-- {
		c := content[i]
		var cacheControlParam *anthropic.CacheControlEphemeralParam
		if param := c.OfText; param != nil {
			cacheControlParam = &param.CacheControl
		} else if param := c.OfToolResult; param != nil {
			cacheControlParam = &param.CacheControl
		} else if param := c.OfToolUse; param != nil {
			cacheControlParam = &param.CacheControl
		}
		if cacheControlParam != nil {
			*cacheControlParam = anthropic.NewCacheControlEphemeralParam()
			break
		}

		if i == 0 {
			return fmt.Errorf("no cacheable blocks in content")
		}
	}

	return nil
}

// conversationHistory contains a serializable and resumable snapshot of a ClaudeConversation
type conversationHistory struct {
	SystemPrompt string             `json:"systemPrompt"`
	Messages     []conversationTurn `json:"messages"`
}

// History returns a serializable conversation history
func (cc *ClaudeConversation) History() conversationHistory {
	return conversationHistory{
		SystemPrompt: cc.systemPrompt,
		Messages:     cc.messages,
	}
}

type RateLimitedTransport struct {
	base http.RoundTripper
}

func WithRateLimiting(base http.RoundTripper) *RateLimitedTransport {
	if base == nil {
		base = http.DefaultTransport
	}
	return &RateLimitedTransport{base: base}
}

func (t *RateLimitedTransport) RoundTrip(req *http.Request) (*http.Response, error) {
	// Preserve the original request body for retries
	var bodyBytes []byte
	if req.Body != nil {
		var err error
		bodyBytes, err = io.ReadAll(req.Body)
		if err != nil {
			return nil, fmt.Errorf("failed to read request body: %w", err)
		}
		err = req.Body.Close()
		if err != nil {
			return nil, fmt.Errorf("failed to close request body: %w", err)
		}
	}

	for {
		// Restore the request body for each attempt
		if bodyBytes != nil {
			req.Body = io.NopCloser(bytes.NewReader(bodyBytes))
		}

		resp, err := t.base.RoundTrip(req)
		if err != nil {
			return resp, err
		}

		// Check for 429 status
		if resp.StatusCode == http.StatusTooManyRequests {
			retryAfterStr := resp.Header.Get("retry-after")
			if retryAfterStr != "" {
				// Parse retry-after header
				var waitDuration time.Duration

				// Try parsing as seconds
				if seconds, err := strconv.Atoi(retryAfterStr); err == nil {
					waitDuration = time.Duration(seconds) * time.Second
				} else if retryTime, err := time.Parse(time.RFC1123, retryAfterStr); err == nil {
					waitDuration = time.Until(retryTime)
				}

				if waitDuration > 0 {
					// Close the response body to free resources
					err = resp.Body.Close()
					if err != nil {
						return nil, fmt.Errorf("failed to close request body: %w", err)
					}

					// Wait for the specified duration
					log.Printf("Rate limited, waiting %s", waitDuration)
					select {
					case <-req.Context().Done():
						return nil, req.Context().Err()
					case <-time.After(waitDuration):
						// Continue the loop to retry
						continue
					}
				}
			}
		}

		// Return response for all other cases
		return resp, err
	}
}<|MERGE_RESOLUTION|>--- conflicted
+++ resolved
@@ -181,19 +181,10 @@
 	cc.messages[len(cc.messages)-1].Response = &response
 
 	// TODO remove this
-<<<<<<< HEAD
-	b, err := json.Marshal(append(messageParams, response.ToParam()))
-	if err == nil {
-		err = os.WriteFile("conversation.json", b, 0666)
-		if err != nil {
-			log.Printf("Warning: failed to write debug conversation file: %v", err)
-		}
-=======
 	if b, err := json.Marshal(append(messageParams, response.ToParam())); err != nil {
 		log.Printf("Warning: failed to marshal conversation for inspection: %v", err)
 	} else if err := os.WriteFile("logs/conversation.json", b, 0666); err != nil {
 		log.Printf("Warning: failed to write conversation to file for debugging: %v", err)
->>>>>>> 3032a8e3
 	}
 
 	return &response, nil
